--- conflicted
+++ resolved
@@ -4,11 +4,8 @@
   TOGETHER_AI: "TOGETHER_AI",
   ANTHROPIC: "ANTHROPIC",
   BEDROCK: "BEDROCK",
-<<<<<<< HEAD
   MISTRAL: "MISTRAL",
-=======
   GROQ: "GROQ",
->>>>>>> bc183b58
   AZURE_OPENAI: "AZURE_OPENAI",
 } as const
 
