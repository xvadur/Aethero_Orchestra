# flake8: noqa
from enum import Enum
from typing import Any, Optional

from pydantic import BaseModel, Field, validator
from app.models.request import LLMParams

from prisma.enums import LLMProvider


class SuperragEncoderType(str, Enum):
    openai = "openai"


class SuperragEncoder(BaseModel):
    type: SuperragEncoderType = Field(
        description="The provider of encoder to use for the index. e.g. `openai`"
    )
    name: str = Field(
        description="The model name to use for the encoder. e.g. `text-embedding-3-small` for OpenAI's model"
    )
    dimensions: int


class SuperragDatabaseProvider(str, Enum):
    pinecone = "pinecone"
    weaviate = "weaviate"
    qdrant = "qdrant"
    pgvector = "pgvector"


class SuperragIndex(BaseModel):
    name: str
    urls: list[str]
    use_for: str
    encoder: Optional[SuperragEncoder] = Field(
        description="The encoder to use for the index"
    )
    database_provider: Optional[SuperragDatabaseProvider] = Field(
        description="The vector database provider to use for the index"
    )
    interpreter_mode: Optional[bool] = False

    @validator("name")
    def name_too_long(v):
        MAX_LENGTH = 24
        if len(v) > MAX_LENGTH:
            raise ValueError(
                f'SuperRag\'s "name" field should be less than {MAX_LENGTH} characters'
            )
        return v


class SuperragItem(BaseModel):
    index: Optional[SuperragIndex]


class Superrag(BaseModel):
    __root__: list[SuperragItem]


class Data(BaseModel):
    urls: list[str]
    use_for: str


class Tool(BaseModel):
    name: str
    use_for: str
    metadata: Optional[dict[str, Any]]


class ToolModel(BaseModel):
    # ~~~~~~Superagent tools~~~~~~
    browser: Optional[Tool]
    code_executor: Optional[Tool]
    hand_off: Optional[Tool]
    http: Optional[Tool]
    bing_search: Optional[Tool]
    replicate: Optional[Tool]
    algolia: Optional[Tool]
    metaphor: Optional[Tool]
    function: Optional[Tool]
    research: Optional[Tool]
    # ~~~~~~Assistants as tools~~~~~~
    superagent: Optional["SuperagentAgentTool"]
    openai_assistant: Optional["OpenAIAgentTool"]
    llm: Optional["LLMAgentTool"]
    scraper: Optional[Tool]
    advanced_scraper: Optional[Tool]
    google_search: Optional[Tool]

    # OpenAI Assistant tools
    code_interpreter: Optional[Tool]
    retrieval: Optional[Tool]


class Tools(BaseModel):
    __root__: list[ToolModel]


class Assistant(BaseModel):
    name: str
    llm: str
    prompt: str
    intro: Optional[str]
    params: Optional[LLMParams]
    output_schema: Optional[Any]


# ~~~Agents~~~
class SuperagentAgent(Assistant):
    tools: Optional[Tools]
    data: Optional[Data] = Field(description="Deprecated! Use `superrag` instead.")
    superrag: Optional[Superrag]


class LLMAgent(Assistant):
    tools: Optional[Tools]
    superrag: Optional[Superrag]


class OpenAIAgent(Assistant):
    pass


class BaseAgentToolModel(BaseModel):
    use_for: str


class SuperagentAgentTool(BaseAgentToolModel, SuperagentAgent):
    pass


class OpenAIAgentTool(BaseAgentToolModel, OpenAIAgent):
    pass


class LLMAgentTool(BaseAgentToolModel, LLMAgent):
    pass


# This is for the circular reference between Agent, Assistant and ToolModel
# for assistant as tools
ToolModel.update_forward_refs()

SAML_OSS_LLM_PROVIDERS = [
    LLMProvider.PERPLEXITY.value,
    LLMProvider.TOGETHER_AI.value,
    LLMProvider.ANTHROPIC.value,
    LLMProvider.BEDROCK.value,
<<<<<<< HEAD
    LLMProvider.MISTRAL.value,
=======
    LLMProvider.GROQ.value,
>>>>>>> bc183b58
]


class Workflow(BaseModel):
    superagent: Optional[SuperagentAgent]
    openai_assistant: Optional[OpenAIAgent]
    # ~~OSS LLM providers~~
    perplexity: Optional[LLMAgent]
    together_ai: Optional[LLMAgent]
    bedrock: Optional[LLMAgent]
<<<<<<< HEAD
    mistral: Optional[LLMAgent]
=======
    groq: Optional[LLMAgent]
>>>>>>> bc183b58
    anthropic: Optional[LLMAgent]
    llm: Optional[LLMAgent] = Field(
        description="Deprecated! Use LLM providers instead. e.g. `perplexity` or `together_ai`"
    )


class WorkflowConfigModel(BaseModel):
    workflows: list[Workflow] = Field(..., min_items=1)

    class Config:
        @staticmethod
        def schema_extra(schema: dict[str, Any]) -> None:
            schema.pop("title", None)
            for prop in schema.get("properties", {}).values():
                prop.pop("title", None)<|MERGE_RESOLUTION|>--- conflicted
+++ resolved
@@ -149,11 +149,8 @@
     LLMProvider.TOGETHER_AI.value,
     LLMProvider.ANTHROPIC.value,
     LLMProvider.BEDROCK.value,
-<<<<<<< HEAD
     LLMProvider.MISTRAL.value,
-=======
     LLMProvider.GROQ.value,
->>>>>>> bc183b58
 ]
 
 
@@ -164,11 +161,8 @@
     perplexity: Optional[LLMAgent]
     together_ai: Optional[LLMAgent]
     bedrock: Optional[LLMAgent]
-<<<<<<< HEAD
     mistral: Optional[LLMAgent]
-=======
     groq: Optional[LLMAgent]
->>>>>>> bc183b58
     anthropic: Optional[LLMAgent]
     llm: Optional[LLMAgent] = Field(
         description="Deprecated! Use LLM providers instead. e.g. `perplexity` or `together_ai`"
